
[
  {
<<<<<<< HEAD
    "text": "¡URGENTE! Su cuenta bancaria ha sido comprometida. Haga clic aquí para verificar: http://bit.ly/secure123",
    "expected_label": "spam"
  },
  {
    "text": "¡Felicidades! Has ganado un premio de $5000. Llama al 555-0123 ahora para reclamar tu recompensa.",
    "expected_label": "spam"
  },
  {
    "text": "¡GANADOR! Entrada gratuita para ganar £1000 en efectivo. Envía WIN al 87121. Responde STOP para darte de baja.",
    "expected_label": "spam"
  },
  {
    "text": "URGENTE: La entrega de su paquete falló. Actualice su dirección AHORA en www.fake-delivery.com/update o perderá el paquete.",
    "expected_label": "spam"
  },
  {
    "text": "ALERTA: Se detectó actividad sospechosa en su cuenta. Verifique inmediatamente en https://secure-bank-verify.com",
    "expected_label": "spam"
  },
  {
    "text": "¡Has sido seleccionado para recibir un iPhone 15 GRATIS! Haz clic aquí: http://tinyurl.com/freeiphone para reclamarlo",
    "expected_label": "spam"
  },
  {
    "text": "URGENTE: Su tarjeta de crédito será bloqueada. Llame al 1-800-555-9999 con el código 4782 para evitar la suspensión",
    "expected_label": "spam"
  },
  {
    "text": "¡Felicidades! Ganaste S/ 10,000 en nuestro sorteo. Contacta al 999-888-777 para reclamar tu premio",
    "expected_label": "spam"
  },
  {
    "text": "¡Oferta por tiempo limitado! Obtén 90% de descuento en relojes de lujo. Visita www.fake-luxury.com ¡AHORA!",
    "expected_label": "spam"
  },
  {
    "text": "Su suscripción a Netflix ha caducado. Actualice la información de pago en http://goo.gl/netflix-renew o perderá el acceso",
    "expected_label": "spam"
  },
  {
    "text": "AVISO FINAL: Reembolso de impuestos de $850 pendiente. Reclámalo en www.irs-refund-claim.com antes de que caduque hoy.",
    "expected_label": "spam"
=======
    "text": "URGENT! Your bank account has been compromised. Click here to verify: http://bit.ly/secure123",
    "expected_label": "smishing"
  },
  {
    "text": "Congratulations! You've won $5000 prize. Call 555-0123 now to claim your reward!",
    "expected_label": "smishing"
  },
  {
    "text": "WINNER! Free entry to win £1000 cash. Text WIN to 87121. Reply STOP to opt out.",
    "expected_label": "smishing"
  },
  {
    "text": "URGENT: Your package delivery failed. Update your address NOW at www.fake-delivery.com/update or lose package!",
    "expected_label": "smishing"
  },
  {
    "text": "ALERT: Suspicious activity detected on your account. Verify immediately at https://secure-bank-verify.com",
    "expected_label": "smishing"
  },
  {
    "text": "You have been selected for a FREE iPhone 15! Click here: http://tinyurl.com/freeiphone to claim",
    "expected_label": "smishing"
  },
  {
    "text": "URGENT: Your credit card will be blocked. Call 1-800-555-9999 with code 4782 to prevent suspension",
    "expected_label": "smishing"
  },
  {
    "text": "Felicidades! Ganaste S/ 10,000 en nuestro sorteo. Contacta al 999-888-777 para reclamar tu premio",
    "expected_label": "smishing"
  },
  {
    "text": "Limited time offer! Get 90% discount on luxury watches. Visit www.fake-luxury.com NOW!",
    "expected_label": "smishing"
  },
  {
    "text": "Your Netflix subscription expired. Update payment info at http://goo.gl/netflix-renew or lose access",
    "expected_label": "smishing"
  },
  {
    "text": "FINAL NOTICE: Tax refund of $850 pending. Claim at www.irs-refund-claim.com before it expires today!",
    "expected_label": "smishing"
>>>>>>> 5e8debe1
  },
  {
    "text": "Código de verificación: 482910. URGENTE: Ingresa este código en www.verify-account.net en 5 minutos",
    "expected_label": "spam"
  },
  {
<<<<<<< HEAD
    "text": "¡BONO EN EFECTIVO GRATIS £500! Responde YES al 83838. Se aplican tarifas estándar. Solo mayores de 18. www.bonus-cash.co.uk",
    "expected_label": "spam"
  },
  {
    "text": "Su pedido de Amazon #12345 requiere actualización de pago. Haz clic: http://amzn-secure.com/update-payment",
    "expected_label": "spam"
  },
  {
    "text": "¡GANADOR GANADOR! Has ganado 2 entradas para la final de la FA Cup. Envía FA al 87121. Aplican términos y condiciones 08452810075",
    "expected_label": "spam"
=======
    "text": "FREE CASH BONUS £500! Reply YES to 83838. Standard rates apply. 18+ only. www.bonus-cash.co.uk",
    "expected_label": "smishing"
  },
  {
    "text": "Your Amazon order #12345 requires payment update. Click: http://amzn-secure.com/update-payment",
    "expected_label": "smishing"
  },
  {
    "text": "WINNER WINNER! You won 2 tickets to FA Cup final. Text FA to 87121. T&Cs apply 08452810075",
    "expected_label": "smishing"
>>>>>>> 5e8debe1
  },
  {
    "text": "Hey, are you free for lunch tomorrow?",
    "expected_label": "ham"
  },
  {
    "text": "Thanks for your help yesterday. I really appreciate it!",
    "expected_label": "ham"
  },
  {
    "text": "Meeting at 3pm in conference room B. Don't forget to bring the reports.",
    "expected_label": "ham"
  },
  {
    "text": "Can you pick up some milk on your way home?",
    "expected_label": "ham"
  },
  {
    "text": "Happy birthday! Hope you have a wonderful day!",
    "expected_label": "ham"
  },
  {
    "text": "The project deadline has been extended to next Friday.",
    "expected_label": "ham"
  },
  {
    "text": "I'll be there in 10 minutes. Traffic is light today.",
    "expected_label": "ham"
  },
  {
    "text": "Reminder: Doctor appointment tomorrow at 2pm.",
    "expected_label": "ham"
  },
  {
    "text": "Great job on the presentation! The client was very impressed.",
    "expected_label": "ham"
  },
  {
    "text": "Let me know when you arrive. I'll meet you at the entrance.",
    "expected_label": "ham"
  },
  {
    "text": "Thanks for the dinner invitation. We'd love to come!",
    "expected_label": "ham"
  },
  {
    "text": "The package arrived safely. Thank you for sending it so quickly.",
    "expected_label": "ham"
  },
  {
    "text": "See you at the gym at 6am tomorrow?",
    "expected_label": "ham"
  },
  {
    "text": "Your reservation is confirmed for Saturday at 7pm.",
    "expected_label": "ham"
  },
  {
    "text": "Good morning! Have a great day at work.",
    "expected_label": "ham"
  }
]<|MERGE_RESOLUTION|>--- conflicted
+++ resolved
@@ -1,7 +1,6 @@
 
 [
   {
-<<<<<<< HEAD
     "text": "¡URGENTE! Su cuenta bancaria ha sido comprometida. Haga clic aquí para verificar: http://bit.ly/secure123",
     "expected_label": "spam"
   },
@@ -44,57 +43,12 @@
   {
     "text": "AVISO FINAL: Reembolso de impuestos de $850 pendiente. Reclámalo en www.irs-refund-claim.com antes de que caduque hoy.",
     "expected_label": "spam"
-=======
-    "text": "URGENT! Your bank account has been compromised. Click here to verify: http://bit.ly/secure123",
-    "expected_label": "smishing"
-  },
-  {
-    "text": "Congratulations! You've won $5000 prize. Call 555-0123 now to claim your reward!",
-    "expected_label": "smishing"
-  },
-  {
-    "text": "WINNER! Free entry to win £1000 cash. Text WIN to 87121. Reply STOP to opt out.",
-    "expected_label": "smishing"
-  },
-  {
-    "text": "URGENT: Your package delivery failed. Update your address NOW at www.fake-delivery.com/update or lose package!",
-    "expected_label": "smishing"
-  },
-  {
-    "text": "ALERT: Suspicious activity detected on your account. Verify immediately at https://secure-bank-verify.com",
-    "expected_label": "smishing"
-  },
-  {
-    "text": "You have been selected for a FREE iPhone 15! Click here: http://tinyurl.com/freeiphone to claim",
-    "expected_label": "smishing"
-  },
-  {
-    "text": "URGENT: Your credit card will be blocked. Call 1-800-555-9999 with code 4782 to prevent suspension",
-    "expected_label": "smishing"
-  },
-  {
-    "text": "Felicidades! Ganaste S/ 10,000 en nuestro sorteo. Contacta al 999-888-777 para reclamar tu premio",
-    "expected_label": "smishing"
-  },
-  {
-    "text": "Limited time offer! Get 90% discount on luxury watches. Visit www.fake-luxury.com NOW!",
-    "expected_label": "smishing"
-  },
-  {
-    "text": "Your Netflix subscription expired. Update payment info at http://goo.gl/netflix-renew or lose access",
-    "expected_label": "smishing"
-  },
-  {
-    "text": "FINAL NOTICE: Tax refund of $850 pending. Claim at www.irs-refund-claim.com before it expires today!",
-    "expected_label": "smishing"
->>>>>>> 5e8debe1
   },
   {
     "text": "Código de verificación: 482910. URGENTE: Ingresa este código en www.verify-account.net en 5 minutos",
     "expected_label": "spam"
   },
   {
-<<<<<<< HEAD
     "text": "¡BONO EN EFECTIVO GRATIS £500! Responde YES al 83838. Se aplican tarifas estándar. Solo mayores de 18. www.bonus-cash.co.uk",
     "expected_label": "spam"
   },
@@ -105,18 +59,6 @@
   {
     "text": "¡GANADOR GANADOR! Has ganado 2 entradas para la final de la FA Cup. Envía FA al 87121. Aplican términos y condiciones 08452810075",
     "expected_label": "spam"
-=======
-    "text": "FREE CASH BONUS £500! Reply YES to 83838. Standard rates apply. 18+ only. www.bonus-cash.co.uk",
-    "expected_label": "smishing"
-  },
-  {
-    "text": "Your Amazon order #12345 requires payment update. Click: http://amzn-secure.com/update-payment",
-    "expected_label": "smishing"
-  },
-  {
-    "text": "WINNER WINNER! You won 2 tickets to FA Cup final. Text FA to 87121. T&Cs apply 08452810075",
-    "expected_label": "smishing"
->>>>>>> 5e8debe1
   },
   {
     "text": "Hey, are you free for lunch tomorrow?",
